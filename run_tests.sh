#!/usr/bin/env bash

exit_code=0

# Set TensorFlow logging to minimum level ERROR
export TF_CPP_MIN_LOG_LEVEL="3"

# --------------------------------------------------------------------------------------------------------------- TESTS

# NOTE: All the tests should be ran within this loop. All other tests are legacy tests that must be made framework
# independent to be incorporated within this loop
frameworkList=("tensorflow" "keras" "pytorch" "scikitlearn" "mxnet" "kerastf")
framework=$1
legacy_module=$2

if [[ ${framework} != "legacy" ]]
then
    echo "#######################################################################"
    echo "############### Running tests with framework $framework ###############"
    echo "#######################################################################"

    pytest --cov-report=xml --cov=art --cov-append  -q -vv tests/defences/detector/poison/test_spectral_signature_defense.py --framework=$framework --durations=0
    if [[ $? -ne 0 ]]; then exit_code=1; echo "Failed defences/detector/poison/test_spectral_signature_defense.py tests"; fi

    pytest --cov-report=xml --cov=art --cov-append  -q -vv tests/defences/preprocessor --framework=$framework --durations=0
    if [[ $? -ne 0 ]]; then exit_code=1; echo "Failed defences/preprocessor tests"; fi

    pytest --cov-report=xml --cov=art --cov-append  -q -vv tests/defences/trainer --framework=$framework --durations=0
    if [[ $? -ne 0 ]]; then exit_code=1; echo "Failed defences/trainer tests"; fi

    pytest --cov-report=xml --cov=art --cov-append  -q -vv tests/defences/transformer --framework=$framework --durations=0
    if [[ $? -ne 0 ]]; then exit_code=1; echo "Failed defences/transformer tests"; fi

    pytest --cov-report=xml --cov=art --cov-append  -q -vv tests/preprocessing/audio --framework=$framework --durations=0
    if [[ $? -ne 0 ]]; then exit_code=1; echo "Failed preprocessing/audio tests"; fi

    pytest --cov-report=xml --cov=art --cov-append  -q -vv tests/preprocessing/expectation_over_transformation --framework=$framework --durations=0
    if [[ $? -ne 0 ]]; then exit_code=1; echo "Failed preprocessing/expectation_over_transformation tests"; fi

    pytest --cov-report=xml --cov=art --cov-append  -q -vv tests/utils --framework=$framework --durations=0
    if [[ $? -ne 0 ]]; then exit_code=1; echo "Failed utils tests"; fi

    pytest --cov-report=xml --cov=art --cov-append  -q -vv -s tests/attacks/poison/ --framework=$framework  --durations=0
    if [[ $? -ne 0 ]]; then exit_code=1; echo "Failed attacks/poison tests"; fi

    pytest --cov-report=xml --cov=art --cov-append  -q -vv -s tests/attacks/evasion/ --framework=$framework  --durations=0
    if [[ $? -ne 0 ]]; then exit_code=1; echo "Failed attacks/evasion"; fi

    pytest --cov-report=xml --cov=art --cov-append  -q -vv tests/estimators/speech_recognition/ --framework=$framework  --durations=0
    if [[ $? -ne 0 ]]; then exit_code=1; echo "Failed estimators/speech_recognition tests"; fi

    pytest --cov-report=xml --cov=art --cov-append  -q -vv tests/attacks/inference/ --framework=$framework --durations=0
    if [[ $? -ne 0 ]]; then exit_code=1; echo "Failed attacks/inference"; fi

    pytest --cov-report=xml --cov=art --cov-append -q -vv tests/classifiersFrameworks/  --framework=$framework --durations=0
    if [[ $? -ne 0 ]]; then exit_code=1; echo "Failed classifiersFrameworks tests"; fi

    pytest --cov-report=xml --cov=art --cov-append  -q -vv tests/estimators/classification/test_deeplearning_common.py --framework=$framework --durations=0
    if [[ $? -ne 0 ]]; then exit_code=1; echo "Failed estimators/classification/test_deeplearning_common.py $framework"; fi

    pytest --cov-report=xml --cov=art --cov-append  -q -vv tests/estimators/classification/test_deeplearning_specific.py --framework=$framework --durations=0
    if [[ $? -ne 0 ]]; then exit_code=1; echo "Failed estimators/classification tests for framework $framework"; fi

    pytest --cov-report=xml --cov=art --cov-append  -q -vv tests/metrics/privacy --framework=$framework --durations=0
    if [[ $? -ne 0 ]]; then exit_code=1; echo "Failed metrics/privacy tests"; fi
else
    declare -a attacks=("tests/attacks/test_adversarial_patch.py" \
                        "tests/attacks/test_adversarial_embedding.py" \
                        "tests/attacks/test_backdoor_attack.py" \
                        "tests/attacks/test_carlini.py" \
                        "tests/attacks/test_copycat_cnn.py" \
                        "tests/attacks/test_decision_tree_attack.py" \
                        "tests/attacks/test_deepfool.py" \
                        "tests/attacks/test_elastic_net.py" \
                        "tests/attacks/test_feature_collision.py" \
                        "tests/attacks/test_functionally_equivalent_extraction.py" \
                        "tests/attacks/test_hclu.py" \
                        "tests/attacks/test_input_filter.py" \
                        "tests/attacks/test_hop_skip_jump.py" \
                        "tests/attacks/test_iterative_method.py" \
                        "tests/attacks/test_knockoff_nets.py" \
                        "tests/attacks/test_newtonfool.py" \
                        "tests/attacks/test_poisoning_attack_svm.py" \
                        "tests/attacks/test_projected_gradient_descent.py" \
                        "tests/attacks/test_saliency_map.py" \
                        "tests/attacks/test_spatial_transformation.py" \
                        "tests/attacks/test_universal_perturbation.py" \
                        "tests/attacks/test_virtual_adversarial.py" \
                        "tests/attacks/test_zoo.py" \
                        "tests/attacks/test_pixel_attack.py" \
                        "tests/attacks/test_threshold_attack.py" \
                        "tests/attacks/test_wasserstein.py" \
                        "tests/attacks/test_shapeshifter.py" \
                        "tests/attacks/test_targeted_universal_perturbation.py" \
                        "tests/attacks/test_simba.py" )

    declare -a classifiers=("tests/estimators/certification/test_randomized_smoothing.py" \
                            "tests/estimators/classification/test_blackbox.py" \
                            "tests/estimators/classification/test_catboost.py" \
                            "tests/estimators/classification/test_classifier.py" \
                            "tests/estimators/classification/test_detector_classifier.py" \
                            "tests/estimators/classification/test_ensemble.py" \
                            "tests/estimators/classification/test_GPy.py" \
                            "tests/estimators/classification/test_input_filter.py" \
                            "tests/estimators/classification/test_lightgbm.py" \
                            "tests/estimators/classification/test_query_efficient_bb.py" \
                            "tests/estimators/classification/test_scikitlearn.py" \
                            "tests/estimators/classification/test_xgboost.py" )

    declare -a defences=("tests/defences/test_adversarial_trainer.py" \
                         "tests/defences/test_adversarial_trainer_madry_pgd.py" \
                         "tests/defences/test_class_labels.py" \
                         "tests/defences/test_defensive_distillation.py" \
                         "tests/defences/test_feature_squeezing.py" \
                         "tests/defences/test_gaussian_augmentation.py" \
                         "tests/defences/test_gaussian_noise.py" \
                         "tests/defences/test_high_confidence.py" \
                         "tests/defences/test_label_smoothing.py" \
                         "tests/defences/test_neural_cleanse.py" \
                         "tests/defences/test_pixel_defend.py" \
                         "tests/defences/test_reverse_sigmoid.py" \
                         "tests/defences/test_rounded.py" \
                         "tests/defences/test_thermometer_encoding.py" \
                         "tests/defences/test_variance_minimization.py" \
                         "tests/defences/detector/evasion/subsetscanning/test_detector.py" \
                         "tests/defences/detector/evasion/test_detector.py" \
                         "tests/defences/detector/poison/test_activation_defence.py" \
                         "tests/defences/detector/poison/test_clustering_analyzer.py" \
                         "tests/defences/detector/poison/test_ground_truth_evaluator.py" \
                         "tests/defences/detector/poison/test_provenance_defence.py" \
                         "tests/defences/detector/poison/test_roni.py" )

    declare -a metrics=("tests/metrics/test_gradient_check.py" \
                        "tests/metrics/test_metrics.py" \
                        "tests/metrics/test_verification_decision_trees.py" )

    declare -a art=("tests/test_data_generators.py" \
                    "tests/test_utils.py" \
                    "tests/test_visualization.py" )

<<<<<<< HEAD
    tests_modules=("attacks" \
                   "classifiers" \
                   "object_detectors" \
                   "speech_recognizers" \
                   "defences" \
                   "metrics" \
                   "art" )

    # --------------------------------------------------------------------------------------------------- CODE TO RUN TESTS
=======
    # ----------------------------------------------------------------------------------------------- CODE TO RUN TESTS
>>>>>>> bb5b5c1a

    run_test () {
      test=$1
      test_file_name="$(echo ${test} | rev | cut -d'/' -f1 | rev)"

      echo $'\n\n'
      echo "######################################################################"
      echo ${test}
      echo "######################################################################"
      pytest --cov-report=xml --cov=art --cov-append  -q -vv ${test} --durations=0
      if [[ $? -ne 0 ]]; then exit_code=1; echo "Failed $test"; fi
    }

    tests="$legacy_module[@]"
    for test in "${!tests}"; do
        run_test ${test}
    done
fi

exit ${exit_code}<|MERGE_RESOLUTION|>--- conflicted
+++ resolved
@@ -138,19 +138,7 @@
                     "tests/test_utils.py" \
                     "tests/test_visualization.py" )
 
-<<<<<<< HEAD
-    tests_modules=("attacks" \
-                   "classifiers" \
-                   "object_detectors" \
-                   "speech_recognizers" \
-                   "defences" \
-                   "metrics" \
-                   "art" )
-
-    # --------------------------------------------------------------------------------------------------- CODE TO RUN TESTS
-=======
     # ----------------------------------------------------------------------------------------------- CODE TO RUN TESTS
->>>>>>> bb5b5c1a
 
     run_test () {
       test=$1
