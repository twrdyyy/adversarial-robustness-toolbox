--- conflicted
+++ resolved
@@ -89,13 +89,8 @@
 
     def __init__(self, estimator):
         """
-<<<<<<< HEAD
         :param estimator: An estimator
-        :type estimator: :class:`.BaseEstimator`
-=======
-        :param classifier: A trained classifier.
-        :type classifier: :class:`art.classifiers.Classifier`
->>>>>>> 8d1b29a0
+        :type estimator: :class:`art.estimators.estimator.BaseEstimator`
         """
         if not isinstance(estimator, BaseEstimator) and estimator is not None:
             raise EstimatorError(self.__class__, [BaseEstimator], estimator)
@@ -127,140 +122,135 @@
 
     def __init__(self, estimator):
         """
-<<<<<<< HEAD
         :param estimator: An estimator.
-        :type estimator: :class:`.BaseEstimator`
-=======
+        :type estimator: :class:`art.estimators.estimator.BaseEstimator`
+        """
+        super().__init__(estimator)
+
+    @abc.abstractmethod
+    def generate(self, x, y=None, **kwargs):  # lgtm [py/inheritance/incorrect-overridden-signature]
+        """
+        Generate adversarial examples and return them as an array. This method should be overridden by all concrete
+        evasion attack implementations.
+
+        :param x: An array with the original inputs to be attacked.
+        :type x: `np.ndarray`
+        :param y: Correct labels or target labels for `x`, depending if the attack is targeted
+               or not. This parameter is only used by some of the attacks.
+        :type y: `np.ndarray`
+        :return: An array holding the adversarial examples.
+        :rtype: `np.ndarray`
+        """
+        raise NotImplementedError
+
+
+class PoisoningAttack(Attack):
+    """
+    Abstract base class for poisoning attack classes
+    """
+
+    def __init__(self, classifier):
+        """
+        :param classifier: A trained classifier (or none if no classifier is needed)
+        :type classifier: `art.classifiers.Classifier` or `None`
+        """
+        super().__init__(classifier)
+
+    @abc.abstractmethod
+    def poison(self, x, y=None, **kwargs):
+        """
+        Generate poisoning examples and return them as an array. This method should be overridden by all concrete
+        poisoning attack implementations.
+
+        :param x: An array with the original inputs to be attacked.
+        :type x: `np.ndarray`
+        :param y:  Target labels for `x`. Untargeted attacks set this value to None.
+        :type y: `np.ndarray`
+        :return: An tuple holding the (poisoning examples, poisoning labels).
+        :rtype: `(np.ndarray, np.ndarray)`
+        """
+        raise NotImplementedError
+
+
+class PoisoningAttackBlackBox(PoisoningAttack):
+    """
+    Abstract base class for poisoning attack classes that have no access to the model (classifier object)
+    """
+
+    def __init__(self):
+        """
+        Initializes black-box data poisoning attack
+        """
+        super().__init__(None)
+
+    @abc.abstractmethod
+    def poison(self, x, y=None, **kwargs):
+        """
+        Generate poisoning examples and return them as an array. This method should be overridden by all concrete
+        poisoning attack implementations.
+
+        :param x: An array with the original inputs to be attacked.
+        :type x: `np.ndarray`
+        :param y:  Target labels for `x`. Untargeted attacks set this value to None.
+        :type y: `np.ndarray`
+        :return: An tuple holding the (poisoning examples, poisoning labels).
+        :rtype: `(np.ndarray, np.ndarray)`
+        """
+        raise NotImplementedError
+
+
+class PoisoningAttackWhiteBox(PoisoningAttack):
+    """
+    Abstract base class for poisoning attack classes that have white-box access to the model (classifier object)
+    """
+
+    def __init__(self, classifier):
+        """
         :param classifier: A trained classifier.
         :type classifier: :class:`art.classifiers.Classifier`
->>>>>>> 8d1b29a0
-        """
-        super().__init__(estimator)
-
-    @abc.abstractmethod
-    def generate(self, x, y=None, **kwargs):  # lgtm [py/inheritance/incorrect-overridden-signature]
-        """
-        Generate adversarial examples and return them as an array. This method should be overridden by all concrete
-        evasion attack implementations.
+        """
+        super().__init__(classifier)
+
+    @abc.abstractmethod
+    def poison(self, x, y=None, **kwargs):
+        """
+        Generate poisoning examples and return them as an array. This method should be overridden by all concrete
+        poisoning attack implementations.
 
         :param x: An array with the original inputs to be attacked.
         :type x: `np.ndarray`
         :param y: Correct labels or target labels for `x`, depending if the attack is targeted
                or not. This parameter is only used by some of the attacks.
         :type y: `np.ndarray`
-        :return: An array holding the adversarial examples.
-        :rtype: `np.ndarray`
-        """
-        raise NotImplementedError
-
-
-class PoisoningAttack(Attack):
-    """
-    Abstract base class for poisoning attack classes
-    """
-
-    def __init__(self, classifier):
-        """
-        :param classifier: A trained classifier (or none if no classifier is needed)
-        :type classifier: `art.classifiers.Classifier` or `None`
-        """
-        super().__init__(classifier)
-
-    @abc.abstractmethod
-    def poison(self, x, y=None, **kwargs):
-        """
-        Generate poisoning examples and return them as an array. This method should be overridden by all concrete
-        poisoning attack implementations.
-
-        :param x: An array with the original inputs to be attacked.
-        :type x: `np.ndarray`
-        :param y:  Target labels for `x`. Untargeted attacks set this value to None.
-        :type y: `np.ndarray`
         :return: An tuple holding the (poisoning examples, poisoning labels).
         :rtype: `(np.ndarray, np.ndarray)`
         """
         raise NotImplementedError
 
 
-class PoisoningAttackBlackBox(PoisoningAttack):
-    """
-    Abstract base class for poisoning attack classes that have no access to the model (classifier object)
-    """
-
-    def __init__(self):
-        """
-        Initializes black-box data poisoning attack
-        """
-        super().__init__(None)
-
-    @abc.abstractmethod
-    def poison(self, x, y=None, **kwargs):
-        """
-        Generate poisoning examples and return them as an array. This method should be overridden by all concrete
-        poisoning attack implementations.
-
-        :param x: An array with the original inputs to be attacked.
-        :type x: `np.ndarray`
-        :param y:  Target labels for `x`. Untargeted attacks set this value to None.
-        :type y: `np.ndarray`
-        :return: An tuple holding the (poisoning examples, poisoning labels).
-        :rtype: `(np.ndarray, np.ndarray)`
-        """
-        raise NotImplementedError
-
-
-class PoisoningAttackWhiteBox(PoisoningAttack):
-    """
-    Abstract base class for poisoning attack classes that have white-box access to the model (classifier object)
+class ExtractionAttack(Attack):
+    """
+    Abstract base class for extraction attack classes.
     """
 
     def __init__(self, classifier):
         """
-        :param classifier: A trained classifier.
+        :param classifier: A trained classifier targeted for extraction.
         :type classifier: :class:`art.classifiers.Classifier`
         """
         super().__init__(classifier)
 
     @abc.abstractmethod
-    def poison(self, x, y=None, **kwargs):
-        """
-        Generate poisoning examples and return them as an array. This method should be overridden by all concrete
-        poisoning attack implementations.
+    def extract(self, x, y=None, **kwargs):
+        """
+        Extract models and return them as an ART classifier. This method should be overridden by all concrete extraction
+        attack implementations.
 
         :param x: An array with the original inputs to be attacked.
         :type x: `np.ndarray`
         :param y: Correct labels or target labels for `x`, depending if the attack is targeted
                or not. This parameter is only used by some of the attacks.
         :type y: `np.ndarray`
-        :return: An tuple holding the (poisoning examples, poisoning labels).
-        :rtype: `(np.ndarray, np.ndarray)`
-        """
-        raise NotImplementedError
-
-
-class ExtractionAttack(Attack):
-    """
-    Abstract base class for extraction attack classes.
-    """
-
-    def __init__(self, classifier):
-        """
-        :param classifier: A trained classifier targeted for extraction.
-        :type classifier: :class:`art.classifiers.Classifier`
-        """
-        super().__init__(classifier)
-
-    @abc.abstractmethod
-    def extract(self, x, y=None, **kwargs):
-        """
-        Extract models and return them as an ART classifier. This method should be overridden by all concrete extraction
-        attack implementations.
-
-        :param x: An array with the original inputs to be attacked.
-        :type x: `np.ndarray`
-        :param y: Correct labels or target labels for `x`, depending if the attack is targeted
-               or not. This parameter is only used by some of the attacks.
-        :type y: `np.ndarray`
         :return: ART classifier of the extracted model.
         :rtype: :class:`art.classifiers.Classifier`
         """
