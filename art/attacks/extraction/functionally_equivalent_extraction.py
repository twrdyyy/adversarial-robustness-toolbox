--- conflicted
+++ resolved
@@ -413,18 +413,13 @@
     import tensorflow as tf
 
     tf.compat.v1.disable_eager_execution()
-    tf.keras.backend.set_floatx('float64')
+    tf.keras.backend.set_floatx("float64")
 
     from tensorflow.keras.datasets import mnist
     from tensorflow.keras.models import Sequential
     from tensorflow.keras.layers import Dense
 
-<<<<<<< HEAD
-    np.random.seed(0)
-=======
     np.random.seed(1)
-
->>>>>>> d918f53c
     number_neurons = 16
     batch_size = 128
     number_classes = 10
