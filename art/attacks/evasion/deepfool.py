--- conflicted
+++ resolved
@@ -104,16 +104,8 @@
         tol = 10e-8
 
         # Compute perturbation with implicit batching
-<<<<<<< HEAD
-        for batch_id in range(int(np.ceil(x_adv.shape[0] / float(self.batch_size)))):
-            batch_index_1, batch_index_2 = (
-                batch_id * self.batch_size,
-                (batch_id + 1) * self.batch_size,
-            )
-=======
         for batch_id in trange(int(np.ceil(x_adv.shape[0] / float(self.batch_size))), desc="DeepFool"):
             batch_index_1, batch_index_2 = batch_id * self.batch_size, (batch_id + 1) * self.batch_size
->>>>>>> 83cc8514
             batch = x_adv[batch_index_1:batch_index_2]
 
             # Get predictions and gradients for batch
