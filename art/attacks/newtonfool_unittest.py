# MIT License
#
# Copyright (C) IBM Corporation 2018
#
# Permission is hereby granted, free of charge, to any person obtaining a copy of this software and associated
# documentation files (the "Software"), to deal in the Software without restriction, including without limitation the
# rights to use, copy, modify, merge, publish, distribute, sublicense, and/or sell copies of the Software, and to permit
# persons to whom the Software is furnished to do so, subject to the following conditions:
#
# The above copyright notice and this permission notice shall be included in all copies or substantial portions of the
# Software.
#
# THE SOFTWARE IS PROVIDED "AS IS", WITHOUT WARRANTY OF ANY KIND, EXPRESS OR IMPLIED, INCLUDING BUT NOT LIMITED TO THE
# WARRANTIES OF MERCHANTABILITY, FITNESS FOR A PARTICULAR PURPOSE AND NONINFRINGEMENT. IN NO EVENT SHALL THE
# AUTHORS OR COPYRIGHT HOLDERS BE LIABLE FOR ANY CLAIM, DAMAGES OR OTHER LIABILITY, WHETHER IN AN ACTION OF CONTRACT,
# TORT OR OTHERWISE, ARISING FROM, OUT OF OR IN CONNECTION WITH THE SOFTWARE OR THE USE OR OTHER DEALINGS IN THE
# SOFTWARE.
from __future__ import absolute_import, division, print_function, unicode_literals

import unittest

import keras
from keras.models import Sequential
from keras.layers import Dense, Flatten, Conv2D, MaxPooling2D
import tensorflow as tf
import numpy as np
import torch.nn as nn
import torch.nn.functional as F
import torch.optim as optim

from art.attacks.newtonfool import NewtonFool
from art.classifiers.tensorflow import TFClassifier
from art.classifiers.keras import KerasClassifier
from art.classifiers.pytorch import PyTorchClassifier
from art.utils import load_mnist


class Model(nn.Module):
    def __init__(self):
        super(Model, self).__init__()
        self.conv = nn.Conv2d(1, 16, 5)
        self.pool = nn.MaxPool2d(2, 2)
        self.fc = nn.Linear(2304, 10)

    def forward(self, x):
        x = self.pool(F.relu(self.conv(x)))
        x = x.view(-1, 2304)
        logit_output = self.fc(x)
        output = F.softmax(logit_output, dim=1)

        return logit_output, output


class TestNewtonFool(unittest.TestCase):
    """
    A unittest class for testing the NewtonFool attack.
    """
    def test_tfclassifier(self):
        """
        First test with the TFClassifier.
        :return:
        """
        # Build a TFClassifier
        # Define input and output placeholders
        self._input_ph = tf.placeholder(tf.float32, shape=[None, 28, 28, 1])
        self._output_ph = tf.placeholder(tf.int32, shape=[None, 10])

        # Define the tensorflow graph
        conv = tf.layers.conv2d(self._input_ph, 4, 5, activation=tf.nn.relu)
        conv = tf.layers.max_pooling2d(conv, 2, 2)
        fc = tf.contrib.layers.flatten(conv)

        # Logits layer
        self._logits = tf.layers.dense(fc, 10)

        # Train operator
        self._loss = tf.reduce_mean(tf.losses.softmax_cross_entropy(logits=self._logits, onehot_labels=self._output_ph))
        optimizer = tf.train.AdamOptimizer(learning_rate=0.01)
        self._train = optimizer.minimize(self._loss)

        # Tensorflow session and initialization
        self._sess = tf.Session()
        self._sess.run(tf.global_variables_initializer())

        # Get MNIST
        batch_size, nb_train, nb_test = 100, 1000, 10
        (x_train, y_train), (x_test, y_test), _, _ = load_mnist()
        x_train, y_train = x_train[:nb_train], y_train[:nb_train]
        x_test, y_test = x_test[:nb_test], y_test[:nb_test]

        # Train the classifier
        tfc = TFClassifier((0, 1), self._input_ph, self._logits, self._output_ph, self._train, self._loss, None,
                           self._sess)
        tfc.fit(x_train, y_train, batch_size=batch_size, nb_epochs=2)

        # Attack
        nf = NewtonFool(tfc)
        nf.set_params(max_iter=5)
        x_test_adv = nf.generate(x_test)
        self.assertFalse((x_test == x_test_adv).all())

        y_pred = tfc.predict(x_test)
        y_pred_adv = tfc.predict(x_test_adv)
        y_pred_bool = y_pred.max(axis=1, keepdims=1) == y_pred
        y_pred_max = y_pred.max(axis=1)
        y_pred_adv_max = y_pred_adv[y_pred_bool]
        self.assertTrue((y_pred_max >= y_pred_adv_max).all())

    def test_krclassifier(self):
        """
        Second test with the KerasClassifier.
        :return:
        """
        # Get MNIST
        batch_size, nb_train, nb_test = 100, 1000, 10
        (x_train, y_train), (x_test, y_test), _, _ = load_mnist()
        x_train, y_train = x_train[:nb_train], y_train[:nb_train]
        x_test, y_test = x_test[:nb_test], y_test[:nb_test]

        # Create simple CNN
        model = Sequential()
        model.add(Conv2D(4, kernel_size=(5, 5), activation='relu', input_shape=(28, 28, 1)))
        model.add(MaxPooling2D(pool_size=(2, 2)))
        model.add(Flatten())
        model.add(Dense(10, activation='softmax'))

        model.compile(loss=keras.losses.categorical_crossentropy, optimizer=keras.optimizers.Adam(lr=0.01),
                      metrics=['accuracy'])

        # Get classifier
        krc = KerasClassifier((0, 1), model, use_logits=False)
        krc.fit(x_train, y_train, batch_size=batch_size, nb_epochs=2)

        # Attack
        nf = NewtonFool(krc)
        nf.set_params(max_iter=5)
        x_test_adv = nf.generate(x_test)
        self.assertFalse((x_test == x_test_adv).all())

        y_pred = krc.predict(x_test)
        y_pred_adv = krc.predict(x_test_adv)
        y_pred_bool = y_pred.max(axis=1, keepdims=1) == y_pred
        y_pred_max = y_pred.max(axis=1)
        y_pred_adv_max = y_pred_adv[y_pred_bool]
        self.assertTrue((y_pred_max >= y_pred_adv_max).all())

    def test_ptclassifier(self):
        """
        Third test with the PyTorchClassifier.
        :return:
        """
        # Get MNIST
        batch_size, nb_train, nb_test = 100, 1000, 10
        (x_train, y_train), (x_test, y_test), _, _ = load_mnist()
        x_train, y_train = x_train[:nb_train], np.argmax(y_train[:nb_train], axis=1)
        x_test, y_test = x_test[:nb_test], np.argmax(y_test[:nb_test], axis=1)
        x_train = np.swapaxes(x_train, 1, 3)
        x_test = np.swapaxes(x_test, 1, 3)

        # Create simple CNN
        # Define the network
        model = Model()

<<<<<<< HEAD
=======
        # Define a loss function and optimizer
        loss_fn = nn.CrossEntropyLoss()
        optimizer = optim.Adam(model.parameters(), lr=0.01)

        # Get classifier
        ptc = PyTorchClassifier((0, 1), model, loss_fn, optimizer, (1, 28, 28), (10,))
        ptc.fit(x_train, y_train, batch_size=batch_size, nb_epochs=1)

        # Attack
        nf = NewtonFool(ptc)
        nf.set_params(max_iter=5)
        x_test_adv = nf.generate(x_test)
        self.assertFalse((x_test == x_test_adv).all())

        y_pred = ptc.predict(x_test)
        y_pred_adv = ptc.predict(x_test_adv)
        y_pred_bool = y_pred.max(axis=1, keepdims=1) == y_pred
        y_pred_max = y_pred.max(axis=1)
        y_pred_adv_max = y_pred_adv[y_pred_bool]
        self.assertTrue((y_pred_max >= y_pred_adv_max).all())


>>>>>>> 258d714d
if __name__ == '__main__':
    unittest.main()<|MERGE_RESOLUTION|>--- conflicted
+++ resolved
@@ -161,8 +161,6 @@
         # Define the network
         model = Model()
 
-<<<<<<< HEAD
-=======
         # Define a loss function and optimizer
         loss_fn = nn.CrossEntropyLoss()
         optimizer = optim.Adam(model.parameters(), lr=0.01)
@@ -185,6 +183,5 @@
         self.assertTrue((y_pred_max >= y_pred_adv_max).all())
 
 
->>>>>>> 258d714d
 if __name__ == '__main__':
     unittest.main()