# MIT License
#
# Copyright (C) IBM Corporation 2018
#
# Permission is hereby granted, free of charge, to any person obtaining a copy of this software and associated
# documentation files (the "Software"), to deal in the Software without restriction, including without limitation the
# rights to use, copy, modify, merge, publish, distribute, sublicense, and/or sell copies of the Software, and to permit
# persons to whom the Software is furnished to do so, subject to the following conditions:
#
# The above copyright notice and this permission notice shall be included in all copies or substantial portions of the
# Software.
#
# THE SOFTWARE IS PROVIDED "AS IS", WITHOUT WARRANTY OF ANY KIND, EXPRESS OR IMPLIED, INCLUDING BUT NOT LIMITED TO THE
# WARRANTIES OF MERCHANTABILITY, FITNESS FOR A PARTICULAR PURPOSE AND NONINFRINGEMENT. IN NO EVENT SHALL THE
# AUTHORS OR COPYRIGHT HOLDERS BE LIABLE FOR ANY CLAIM, DAMAGES OR OTHER LIABILITY, WHETHER IN AN ACTION OF CONTRACT,
# TORT OR OTHERWISE, ARISING FROM, OUT OF OR IN CONNECTION WITH THE SOFTWARE OR THE USE OR OTHER DEALINGS IN THE
# SOFTWARE.
from __future__ import absolute_import, division, print_function, unicode_literals

import logging

import numpy as np

from art import NUMPY_DTYPE
from art.attacks.attack import Attack
from art.utils import get_labels_np_array

logger = logging.getLogger(__name__)


class CarliniL2Method(Attack):
    """
    The L_2 optimized attack of Carlini and Wagner (2016). This attack is among the most effective and should be used
    among the primary attacks to evaluate potential defences. A major difference wrt to the original implementation
    (https://github.com/carlini/nn_robust_attacks) is that we use line search in the optimization of the attack
    objective. Paper link: https://arxiv.org/pdf/1608.04644.pdf
    """
    attack_params = Attack.attack_params + ['confidence', 'targeted', 'learning_rate', 'max_iter',
                                            'binary_search_steps', 'initial_const', 'max_halving', 'max_doubling',
                                            'batch_size']

    def __init__(self, classifier, confidence=0.0, targeted=True, learning_rate=0.01, binary_search_steps=10,
<<<<<<< HEAD
                 max_iter=10, initial_const=0.01, max_halving=5, max_doubling=5, batch_size=128):
=======
                 max_iter=10, initial_const=0.01, max_halving=5, max_doubling=5, batch_size=128, expectation=None):
>>>>>>> d00d57ab
        """
        Create a Carlini L_2 attack instance.

        :param classifier: A trained model.
        :type classifier: :class:`Classifier`
        :param confidence: Confidence of adversarial examples: a higher value produces examples that are farther away,
                from the original input, but classified with higher confidence as the target class.
        :type confidence: `float`
        :param targeted: Should the attack target one specific class.
        :type targeted: `bool`
        :param learning_rate: The initial learning rate for the attack algorithm. Smaller values produce better results
                but are slower to converge.
        :type learning_rate: `float`
        :param binary_search_steps: number of times to adjust constant with binary search (positive value).
        :type binary_search_steps: `int`
        :param max_iter: The maximum number of iterations.
        :type max_iter: `int`
        :param initial_const: The initial trade-off constant `c` to use to tune the relative importance of distance and
                confidence. If `binary_search_steps` is large, the initial constant is not important, as discussed in
                Carlini and Wagner (2016).
        :type initial_const: `float`
        :param max_halving: Maximum number of halving steps in the line search optimization.
        :type max_halving: `int`
        :param max_doubling: Maximum number of doubling steps in the line search optimization.
        :type max_doubling: `int`
        :param batch_size: Internal size of batches on which adversarial samples are generated.
        :type batch_size: `int`
<<<<<<< HEAD
=======
        :param expectation: An expectation over transformations to be applied when computing
                            classifier gradients and predictions.
        :type expectation: :class:`ExpectationOverTransformations`
>>>>>>> d00d57ab
        """
        super(CarliniL2Method, self).__init__(classifier)

        kwargs = {'confidence': confidence,
                  'targeted': targeted,
                  'learning_rate': learning_rate,
                  'binary_search_steps': binary_search_steps,
                  'max_iter': max_iter,
                  'initial_const': initial_const,
                  'max_halving': max_halving,
                  'max_doubling': max_doubling,
<<<<<<< HEAD
                  'batch_size': batch_size
=======
                  'batch_size': batch_size,
                  'expectation': expectation
>>>>>>> d00d57ab
                  }
        assert self.set_params(**kwargs)

        # There are internal hyperparameters:
        # Abort binary search for c if it exceeds this threshold (suggested in Carlini and Wagner (2016)):
        self._c_upper_bound = 10e10
        # Smooth arguments of arctanh by multiplying with this constant to avoid division by zero:
        self._tanh_smoother = 0.999999

    def _loss(self, x, x_adv, target, c):
        """
        Compute the objective function value.

        :param x: An array with the original input.
        :type x: `np.ndarray`
        :param x_adv: An array with the adversarial input.
        :type x_adv: `np.ndarray`
        :param target: An array with the target class (one-hot encoded).
        :type target: `np.ndarray`
        :param c: Weight of the loss term aiming for classification as target.
        :type c: `float`
        :return: A tuple holding the current logits, l2 distance and overall loss.
        :rtype: `(float, float, float)`
        """
        l2dist = np.sum(np.square(x - x_adv).reshape(x.shape[0], -1), axis=1)
<<<<<<< HEAD
        z = self.classifier.predict(np.array(x_adv, dtype=NUMPY_DTYPE), logits=True)
=======
        z = self._predict(np.array(x_adv, dtype=NUMPY_DTYPE), logits=True)
>>>>>>> d00d57ab
        z_target = np.sum(z * target, axis=1)
        z_other = np.max(z * (1 - target) + (np.min(z, axis=1) - 1)[:, np.newaxis] * target, axis=1)

        # The following differs from the exact definition given in Carlini and Wagner (2016). There (page 9, left
        # column, last equation), the maximum is taken over Z_other - Z_target (or Z_target - Z_other respectively)
        # and -confidence. However, it doesn't seem that that would have the desired effect (loss term is <= 0 if and
        # only if the difference between the logit of the target and any other class differs by at least confidence).
        # Hence the rearrangement here.

        if self.targeted:
            # if targeted, optimize for making the target class most likely
            loss = np.maximum(z_other - z_target + self.confidence, np.zeros(x.shape[0]))
        else:
            # if untargeted, optimize for making any other class most likely
            loss = np.maximum(z_target - z_other + self.confidence, np.zeros(x.shape[0]))

        return z, l2dist, c*loss + l2dist

    def _loss_gradient(self, z, target, x, x_adv, x_adv_tanh, c, clip_min, clip_max):
        """
        Compute the gradient of the loss function.

        :param z: An array with the current logits.
        :type z: `np.ndarray`
        :param target: An array with the target class (one-hot encoded).
        :type target: `np.ndarray`
        :param x: An array with the original input.
        :type x: `np.ndarray`
        :param x_adv: An array with the adversarial input.
        :type x_adv: `np.ndarray`
        :param x_adv_tanh: An array with the adversarial input in tanh space.
        :type x_adv_tanh: `np.ndarray`
        :param c: Weight of the loss term aiming for classification as target.
        :type c: `float`
        :param clip_min: Minimum clipping value.
        :type clip_min: `float`
        :param clip_max: Maximum clipping value.
        :type clip_max: `float`
        :return: An array with the gradient of the loss function.
        :type target: `np.ndarray`
        """
        if self.targeted:
            i_sub = np.argmax(target, axis=1)
            i_add = np.argmax(z * (1 - target) + (np.min(z, axis=1) - 1)[:, np.newaxis] * target, axis=1)
        else:
            i_add = np.argmax(target, axis=1)
            i_sub = np.argmax(z * (1 - target) + (np.min(z, axis=1) - 1)[:, np.newaxis] * target, axis=1)

<<<<<<< HEAD
        loss_gradient = self.classifier.class_gradient(x_adv, label=i_add, logits=True)
        loss_gradient -= self.classifier.class_gradient(x_adv, label=i_sub, logits=True)
=======
        loss_gradient = self._class_gradient(x_adv, label=i_add, logits=True)
        loss_gradient -= self._class_gradient(x_adv, label=i_sub, logits=True)
>>>>>>> d00d57ab
        loss_gradient = loss_gradient.reshape(x.shape)

        c_mult = c
        for _ in range(len(x.shape)-1):
            c_mult = c_mult[:, np.newaxis]

        loss_gradient *= c_mult
        loss_gradient += 2 * (x_adv - x)
        loss_gradient *= (clip_max - clip_min)
        loss_gradient *= (1 - np.square(np.tanh(x_adv_tanh))) / (2 * self._tanh_smoother)

        return loss_gradient

    def _original_to_tanh(self, x_original, clip_min, clip_max):
        """
        Transform input from original to tanh space.

        :param x_original: An array with the input to be transformed.
        :type x_original: `np.ndarray`
        :param clip_min: Minimum clipping value.
        :type clip_min: `float`
        :param clip_max: Maximum clipping value.
        :type clip_max: `float`
        :return: An array holding the transformed input.
        :rtype: `np.ndarray`
        """
        # To avoid division by zero (which occurs if arguments of arctanh are +1 or -1),
        # we multiply arguments with _tanh_smoother. It appears this is what Carlini and Wagner
        # (2016) are alluding to in their footnote 8. However, it is not clear how their proposed trick
        # ("instead of scaling by 1/2 we scale by 1/2 + eps") works in detail.
        x_tanh = np.clip(x_original, clip_min, clip_max)
        x_tanh = (x_tanh - clip_min) / (clip_max - clip_min)
        x_tanh = np.arctanh(((x_tanh * 2) - 1) * self._tanh_smoother)
        return x_tanh

    def _tanh_to_original(self, x_tanh, clip_min, clip_max):
        """
        Transform input from tanh to original space.

        :param x_tanh: An array with the input to be transformed.
        :type x_tanh: `np.ndarray`
        :param clip_min: Minimum clipping value.
        :type clip_min: `float`
        :param clip_max: Maximum clipping value.
        :type clip_max: `float`
        :return: An array holding the transformed input.
        :rtype: `np.ndarray`
        """
        x_original = (np.tanh(x_tanh) / self._tanh_smoother + 1) / 2
        return x_original * (clip_max - clip_min) + clip_min

    def generate(self, x, **kwargs):
        """
        Generate adversarial samples and return them in an array.

        :param x: An array with the original inputs to be attacked.
        :type x: `np.ndarray`
        :param y: If `self.targeted` is true, then `y_val` represents the target labels. Otherwise, the targets are
                the original class labels.
        :type y: `np.ndarray`
        :return: An array holding the adversarial examples.
        :rtype: `np.ndarray`
        """
        x_adv = x.astype(NUMPY_DTYPE)
        (clip_min, clip_max) = self.classifier.clip_values

        # Parse and save attack-specific parameters
        params_cpy = dict(kwargs)
        y = params_cpy.pop(str('y'), None)
        self.set_params(**params_cpy)

        # Assert that, if attack is targeted, y_val is provided:
        if self.targeted and y is None:
            raise ValueError('Target labels `y` need to be provided for a targeted attack.')

        # No labels provided, use model prediction as correct class
        if y is None:
            y = get_labels_np_array(self._predict(x, logits=False))

        # Compute perturbation with implicit batching
        nb_batches = int(np.ceil(x_adv.shape[0] / float(self.batch_size)))
        for batch_id in range(nb_batches):
            logger.debug('Processing batch %i out of %i', batch_id, nb_batches)

<<<<<<< HEAD
        # Compute perturbation with implicit batching
        nb_batches = int(np.ceil(x_adv.shape[0] / float(self.batch_size)))
        for batch_id in range(nb_batches):
            logger.debug('Processing batch %i out of %i', batch_id, nb_batches)

=======
>>>>>>> d00d57ab
            batch_index_1, batch_index_2 = batch_id * self.batch_size, (batch_id + 1) * self.batch_size
            x_batch = x_adv[batch_index_1:batch_index_2]
            y_batch = y[batch_index_1:batch_index_2]

            # The optimization is performed in tanh space to keep the
            # adversarial images bounded from clip_min and clip_max.
            x_batch_tanh = self._original_to_tanh(x_batch, clip_min, clip_max)

            # Initialize binary search:
            c = self.initial_const * np.ones(x_batch.shape[0])
            c_lower_bound = np.zeros(x_batch.shape[0])
            c_double = (np.ones(x_batch.shape[0]) > 0)

            # Initialize placeholders for best l2 distance and attack found so far
            best_l2dist = np.inf * np.ones(x_batch.shape[0])
            best_x_adv_batch = x_batch.copy()

            for bss in range(self.binary_search_steps):
                logger.debug('Binary search step %i out of %i (c_mean==%f)', bss, self.binary_search_steps, np.mean(c))
                nb_active = int(np.sum(c < self._c_upper_bound))
                logger.debug('Number of samples with c < _c_upper_bound: %i out of %i', nb_active, x_batch.shape[0])
                if nb_active == 0:
                    break
                lr = self.learning_rate * np.ones(x_batch.shape[0])

                # Initialize perturbation in tanh space:
                x_adv_batch = x_batch.copy()
                x_adv_batch_tanh = x_batch_tanh.copy()

                z, l2dist, loss = self._loss(x_batch, x_adv_batch, y_batch, c)
                attack_success = (loss - l2dist <= 0)
                overall_attack_success = attack_success

                for it in range(self.max_iter):
                    logger.debug('Iteration step %i out of %i', it, self.max_iter)
                    logger.debug('Average Loss: %f', np.mean(loss))
                    logger.debug('Average L2Dist: %f', np.mean(l2dist))
                    logger.debug('Average Margin Loss: %f', np.mean(loss-l2dist))
                    logger.debug('Current number of succeeded attacks: %i out of %i', int(np.sum(attack_success)),
                                 len(attack_success))

                    improved_adv = attack_success & (l2dist < best_l2dist)
                    logger.debug('Number of improved L2 distances: %i', int(np.sum(improved_adv)))
                    if np.sum(improved_adv) > 0:
                        best_l2dist[improved_adv] = l2dist[improved_adv]
                        best_x_adv_batch[improved_adv] = x_adv_batch[improved_adv]

                    active = (c < self._c_upper_bound) & (lr > 0)
                    nb_active = int(np.sum(active))
                    logger.debug('Number of samples with c < _c_upper_bound and lr > 0: %i out of %i',
                                 nb_active, x_batch.shape[0])
                    if nb_active == 0:
                        break

                    # compute gradient:
                    logger.debug('Compute loss gradient')
                    perturbation_tanh = -self._loss_gradient(z[active], y_batch[active], x_batch[active],
                                                             x_adv_batch[active], x_adv_batch_tanh[active],
                                                             c[active], clip_min, clip_max)

                    # perform line search to optimize perturbation
                    # first, halve the learning rate until perturbation actually decreases the loss:
                    prev_loss = loss.copy()
                    best_loss = loss.copy()
                    best_lr = np.zeros(x_batch.shape[0])
                    halving = np.zeros(x_batch.shape[0])

                    for h in range(self.max_halving):
                        logger.debug('Perform halving iteration %i out of %i', h, self.max_halving)
                        do_halving = (loss[active] >= prev_loss[active])
                        logger.debug('Halving to be performed on %i samples', int(np.sum(do_halving)))
                        if np.sum(do_halving) == 0:
                            break
                        active_and_do_halving = active.copy()
                        active_and_do_halving[active] = do_halving

                        lr_mult = lr[active_and_do_halving]
                        for _ in range(len(x.shape)-1):
                            lr_mult = lr_mult[:, np.newaxis]

                        new_x_adv_batch_tanh = x_adv_batch_tanh[active_and_do_halving] + \
<<<<<<< HEAD
                                               lr_mult * perturbation_tanh[do_halving]
=======
                            lr_mult * perturbation_tanh[do_halving]
>>>>>>> d00d57ab
                        new_x_adv_batch = self._tanh_to_original(new_x_adv_batch_tanh, clip_min, clip_max)
                        _, l2dist[active_and_do_halving], loss[active_and_do_halving] = self._loss(
                            x_batch[active_and_do_halving], new_x_adv_batch, y_batch[active_and_do_halving],
                            c[active_and_do_halving])

                        logger.debug('New Average Loss: %f', np.mean(loss))
                        logger.debug('New Average L2Dist: %f', np.mean(l2dist))
                        logger.debug('New Average Margin Loss: %f', np.mean(loss-l2dist))

                        best_lr[loss < best_loss] = lr[loss < best_loss]
                        best_loss[loss < best_loss] = loss[loss < best_loss]
                        lr[active_and_do_halving] /= 2
                        halving[active_and_do_halving] += 1
                    lr[active] *= 2

                    # if no halving was actually required, double the learning rate as long as this
                    # decreases the loss:
                    for d in range(self.max_doubling):
                        logger.debug('Perform doubling iteration %i out of %i', d, self.max_doubling)
                        do_doubling = (halving[active] == 1) & (loss[active] <= best_loss[active])
                        logger.debug('Doubling to be performed on %i samples', int(np.sum(do_doubling)))
                        if np.sum(do_doubling) == 0:
                            break
                        active_and_do_doubling = active.copy()
                        active_and_do_doubling[active] = do_doubling
                        lr[active_and_do_doubling] *= 2

                        lr_mult = lr[active_and_do_doubling]
                        for _ in range(len(x.shape)-1):
                            lr_mult = lr_mult[:, np.newaxis]

                        new_x_adv_batch_tanh = x_adv_batch_tanh[active_and_do_doubling] + \
<<<<<<< HEAD
                                               lr_mult * perturbation_tanh[do_doubling]
=======
                            lr_mult * perturbation_tanh[do_doubling]
>>>>>>> d00d57ab
                        new_x_adv_batch = self._tanh_to_original(new_x_adv_batch_tanh, clip_min, clip_max)
                        _, l2dist[active_and_do_doubling], loss[active_and_do_doubling] = self._loss(
                            x_batch[active_and_do_doubling], new_x_adv_batch, y_batch[active_and_do_doubling],
                            c[active_and_do_doubling])
                        logger.debug('New Average Loss: %f', np.mean(loss))
                        logger.debug('New Average L2Dist: %f', np.mean(l2dist))
                        logger.debug('New Average Margin Loss: %f', np.mean(loss-l2dist))
                        best_lr[loss < best_loss] = lr[loss < best_loss]
                        best_loss[loss < best_loss] = loss[loss < best_loss]

                    lr[halving == 1] /= 2

                    update_adv = (best_lr[active] > 0)
                    logger.debug('Number of adversarial samples to be finally updated: %i', int(np.sum(update_adv)))

                    if np.sum(update_adv) > 0:
                        active_and_update_adv = active.copy()
                        active_and_update_adv[active] = update_adv
                        best_lr_mult = best_lr[active_and_update_adv]
                        for _ in range(len(x.shape) - 1):
                            best_lr_mult = best_lr_mult[:, np.newaxis]

                        x_adv_batch_tanh[active_and_update_adv] = x_adv_batch_tanh[active_and_update_adv] + \
                            best_lr_mult * perturbation_tanh[update_adv]
                        x_adv_batch[active_and_update_adv] = \
<<<<<<< HEAD
                                                        self._tanh_to_original(x_adv_batch_tanh[active_and_update_adv],
                                                                               clip_min, clip_max)
                        z[active_and_update_adv], l2dist[active_and_update_adv], loss[active_and_update_adv] = \
                                                                        self._loss(x_batch[active_and_update_adv],
                                                                                   x_adv_batch[active_and_update_adv],
                                                                                   y_batch[active_and_update_adv],
                                                                                   c[active_and_update_adv])
=======
                            self._tanh_to_original(x_adv_batch_tanh[active_and_update_adv], clip_min, clip_max)
                        z[active_and_update_adv], l2dist[active_and_update_adv], loss[active_and_update_adv] = \
                            self._loss(x_batch[active_and_update_adv], x_adv_batch[active_and_update_adv],
                                       y_batch[active_and_update_adv], c[active_and_update_adv])
>>>>>>> d00d57ab
                        attack_success = (loss - l2dist <= 0)
                        overall_attack_success = overall_attack_success | attack_success

                # Update depending on attack success:
                improved_adv = attack_success & (l2dist < best_l2dist)
                logger.debug('Number of improved L2 distances: %i', int(np.sum(improved_adv)))

                if np.sum(improved_adv) > 0:
                    best_l2dist[improved_adv] = l2dist[improved_adv]
                    best_x_adv_batch[improved_adv] = x_adv_batch[improved_adv]
<<<<<<< HEAD

                c_double[overall_attack_success] = False
                c[overall_attack_success] = (c_lower_bound + c)[overall_attack_success] / 2

                c_old = c
                c[~overall_attack_success & c_double] *= 2
                c[~overall_attack_success & ~c_double] += (c - c_lower_bound)[~overall_attack_success & ~c_double] / 2
                c_lower_bound[~overall_attack_success] = c_old[~overall_attack_success]

            x_adv[batch_index_1:batch_index_2] = best_x_adv_batch
=======

                c_double[overall_attack_success] = False
                c[overall_attack_success] = (c_lower_bound + c)[overall_attack_success] / 2
>>>>>>> d00d57ab

                c_old = c
                c[~overall_attack_success & c_double] *= 2
                c[~overall_attack_success & ~c_double] += (c - c_lower_bound)[~overall_attack_success & ~c_double] / 2
                c_lower_bound[~overall_attack_success] = c_old[~overall_attack_success]

            x_adv[batch_index_1:batch_index_2] = best_x_adv_batch

        adv_preds = np.argmax(self._predict(x_adv), axis=1)
        if self.targeted:
            rate = np.sum(adv_preds == np.argmax(y, axis=1)) / x_adv.shape[0]
        else:
            preds = np.argmax(self._predict(x), axis=1)
            rate = np.sum(adv_preds != preds) / x_adv.shape[0]
        logger.info('Success rate of C&W attack: %.2f%%', 100*rate)

        return x_adv

    def set_params(self, **kwargs):
        """Take in a dictionary of parameters and applies attack-specific checks before saving them as attributes.

        :param confidence: Confidence of adversarial examples: a higher value produces examples that are farther away,
               from the original input, but classified with higher confidence as the target class.
        :type confidence: `float`
        :param targeted: Should the attack target one specific class
        :type targeted: `bool`
        :param learning_rate: The learning rate for the attack algorithm. Smaller values produce better results but are
               slower to converge.
        :type learning_rate: `float`
        :param binary_search_steps: number of times to adjust constant with binary search (positive value)
        :type binary_search_steps: `int`
        :param max_iter: The maximum number of iterations.
        :type max_iter: `int`
        :param initial_const: (optional float, positive) The initial trade-off constant c to use to tune the relative
               importance of distance and confidence. If binary_search_steps is large,
               the initial constant is not important. The default value 1e-4 is suggested in Carlini and Wagner (2016).
        :type initial_const: `float`
        :param max_halving: Maximum number of halving steps in the line search optimization.
        :type max_halving: `int`
        :param max_doubling: Maximum number of doubling steps in the line search optimization.
        :type max_doubling: `int`
        :param batch_size: Internal size of batches on which adversarial samples are generated.
        :type batch_size: `int`
        """
        # Save attack-specific parameters
        super(CarliniL2Method, self).set_params(**kwargs)

        if not isinstance(self.binary_search_steps, (int, np.int)) or self.binary_search_steps < 0:
            raise ValueError("The number of binary search steps must be a non-negative integer.")

        if not isinstance(self.max_iter, (int, np.int)) or self.max_iter < 0:
            raise ValueError("The number of iterations must be a non-negative integer.")

        if not isinstance(self.max_halving, (int, np.int)) or self.max_halving < 1:
            raise ValueError("The number of halving steps must be an integer greater than zero.")

        if not isinstance(self.max_doubling, (int, np.int)) or self.max_doubling < 1:
            raise ValueError("The number of doubling steps must be an integer greater than zero.")

        if not isinstance(self.batch_size, (int, np.int)) or self.batch_size < 1:
            raise ValueError("The batch size must be an integer greater than zero.")

        return True


class CarliniLInfMethod(Attack):
    """
    This is a modified version of the L_2 optimized attack of Carlini and Wagner (2016). It controls the L_Inf
    norm, i.e. the maximum perturbation applied to each pixel.
    """
    attack_params = Attack.attack_params + ['confidence', 'targeted', 'learning_rate', 'max_iter',
                                            'max_halving', 'max_doubling', 'eps', 'batch_size']

    def __init__(self, classifier, confidence=0.0, targeted=True, learning_rate=0.01,
<<<<<<< HEAD
                 max_iter=10, max_halving=5, max_doubling=5, eps=0.3, batch_size=128):
=======
                 max_iter=10, max_halving=5, max_doubling=5, eps=0.3, batch_size=128, expectation=None):
>>>>>>> d00d57ab
        """
        Create a Carlini L_Inf attack instance.

        :param classifier: A trained model.
        :type classifier: :class:`Classifier`
        :param confidence: Confidence of adversarial examples: a higher value produces examples that are farther away,
                from the original input, but classified with higher confidence as the target class.
        :type confidence: `float`
        :param targeted: Should the attack target one specific class.
        :type targeted: `bool`
        :param learning_rate: The initial learning rate for the attack algorithm. Smaller values produce better
                results but are slower to converge.
        :type learning_rate: `float`
        :param max_iter: The maximum number of iterations.
        :type max_iter: `int`
        :param max_halving: Maximum number of halving steps in the line search optimization.
        :type max_halving: `int`
        :param max_doubling: Maximum number of doubling steps in the line search optimization.
        :type max_doubling: `int`
        :param eps: An upper bound for the L_0 norm of the adversarial perturbation.
        :type eps: `float`
        :param batch_size: Internal size of batches on which adversarial samples are generated.
        :type batch_size: `int`
<<<<<<< HEAD
=======
        :param expectation: An expectation over transformations to be applied when computing
                            classifier gradients and predictions.
        :type expectation: :class:`ExpectationOverTransformations`
>>>>>>> d00d57ab
        """
        super(CarliniLInfMethod, self).__init__(classifier)

        kwargs = {'confidence': confidence,
                  'targeted': targeted,
                  'learning_rate': learning_rate,
                  'max_iter': max_iter,
                  'max_halving': max_halving,
                  'max_doubling': max_doubling,
                  'eps': eps,
<<<<<<< HEAD
                  'batch_size': batch_size
=======
                  'batch_size': batch_size,
                  'expectation': expectation
>>>>>>> d00d57ab
                  }
        assert self.set_params(**kwargs)

        # There is one internal hyperparameter:
        # Smooth arguments of arctanh by multiplying with this constant to avoid division by zero:
        self._tanh_smoother = 0.999999

    def _loss(self, x_adv, target):
        """
        Compute the objective function value.

        :param x_adv: An array with the adversarial input.
        :type x_adv: `np.ndarray`
        :param target: An array with the target class (one-hot encoded).
        :type target: `np.ndarray`
        :return: A tuple holding the current logits and overall loss.
        :rtype: `(float, float)`
        """
<<<<<<< HEAD
        z = self.classifier.predict(np.array(x_adv, dtype=NUMPY_DTYPE), logits=True)
=======
        z = self._predict(np.array(x_adv, dtype=NUMPY_DTYPE), logits=True)
>>>>>>> d00d57ab
        z_target = np.sum(z * target, axis=1)
        z_other = np.max(z * (1 - target) + (np.min(z, axis=1) - 1)[:, np.newaxis] * target, axis=1)

        if self.targeted:
            # if targeted, optimize for making the target class most likely
            loss = np.maximum(z_other - z_target + self.confidence, np.zeros(x_adv.shape[0]))
        else:
            # if untargeted, optimize for making any other class most likely
            loss = np.maximum(z_target - z_other + self.confidence, np.zeros(x_adv.shape[0]))

        return z, loss

    def _loss_gradient(self, z, target, x_adv, x_adv_tanh, clip_min, clip_max):
        """
        Compute the gradient of the loss function.

        :param z: An array with the current logits.
        :type z: `np.ndarray`
        :param target: An array with the target class (one-hot encoded).
        :type target: `np.ndarray`
        :param x_adv: An array with the adversarial input.
        :type x_adv: `np.ndarray`
        :param x_adv_tanh: An array with the adversarial input in tanh space.
        :type x_adv_tanh: `np.ndarray`
        :param clip_min: Minimum clipping values.
        :type clip_min: `np.ndarray`
        :param clip_max: Maximum clipping values.
        :type clip_max: `np.ndarray`
        :return: An array with the gradient of the loss function.
        :type target: `np.ndarray`
        """
        if self.targeted:
            i_sub = np.argmax(target, axis=1)
            i_add = np.argmax(z * (1 - target) + (np.min(z, axis=1) - 1)[:, np.newaxis] * target, axis=1)
        else:
            i_add = np.argmax(target, axis=1)
            i_sub = np.argmax(z * (1 - target) + (np.min(z, axis=1) - 1)[:, np.newaxis] * target, axis=1)

<<<<<<< HEAD
        loss_gradient = self.classifier.class_gradient(x_adv, label=i_add, logits=True)
        loss_gradient -= self.classifier.class_gradient(x_adv, label=i_sub, logits=True)
=======
        loss_gradient = self._class_gradient(x_adv, label=i_add, logits=True)
        loss_gradient -= self._class_gradient(x_adv, label=i_sub, logits=True)
>>>>>>> d00d57ab
        loss_gradient = loss_gradient.reshape(x_adv.shape)

        loss_gradient *= (clip_max - clip_min)
        loss_gradient *= (1 - np.square(np.tanh(x_adv_tanh))) / (2 * self._tanh_smoother)

        return loss_gradient

    def _original_to_tanh(self, x_original, clip_min, clip_max):
        """
        Transform input from original to tanh space.

        :param x_original: An array with the input to be transformed.
        :type x_original: `np.ndarray`
        :param clip_min: Minimum clipping values.
        :type clip_min: `np.ndarray`
        :param clip_max: Maximum clipping values.
        :type clip_max: `np.ndarray`
        :return: An array holding the transformed input.
        :rtype: `np.ndarray`
        """
        x_tanh = np.clip(x_original, clip_min, clip_max)
        x_tanh = (x_tanh - clip_min) / (clip_max - clip_min)
        x_tanh = np.arctanh(((x_tanh * 2) - 1) * self._tanh_smoother)
        return x_tanh

    def _tanh_to_original(self, x_tanh, clip_min, clip_max):
        """
        Transform input from tanh to original space.

        :param x_tanh: An array with the input to be transformed.
        :type x_tanh: `np.ndarray`
        :param clip_min: Minimum clipping values.
        :type clip_min: `np.ndarray`
        :param clip_max: Maximum clipping values.
        :type clip_max: `np.ndarray`
        :return: An array holding the transformed input.
        :rtype: `np.ndarray`
        """
        x_original = (np.tanh(x_tanh) / self._tanh_smoother + 1) / 2
        return x_original * (clip_max - clip_min) + clip_min

    def generate(self, x, **kwargs):
        """
        Generate adversarial samples and return them in an array.

        :param x: An array with the original inputs to be attacked.
        :type x: `np.ndarray`
        :param y: If `self.targeted` is true, then `y_val` represents the target labels. Otherwise, the targets are
                  the original class labels.
        :type y: `np.ndarray`
        :return: An array holding the adversarial examples.
        :rtype: `np.ndarray`
        """
        x_adv = x.astype(NUMPY_DTYPE)

        # Parse and save attack-specific parameters
        params_cpy = dict(kwargs)
        y = params_cpy.pop(str('y'), None)
        self.set_params(**params_cpy)

        # Assert that, if attack is targeted, y_val is provided:
        if self.targeted and y is None:
            raise ValueError('Target labels `y` need to be provided for a targeted attack.')

        # No labels provided, use model prediction as correct class
        if y is None:
<<<<<<< HEAD
            y = get_labels_np_array(self.classifier.predict(x, logits=False))
=======
            y = get_labels_np_array(self._predict(x, logits=False))
>>>>>>> d00d57ab

        # Compute perturbation with implicit batching
        nb_batches = int(np.ceil(x_adv.shape[0] / float(self.batch_size)))
        for batch_id in range(nb_batches):
            logger.debug('Processing batch %i out of %i', batch_id, nb_batches)

            batch_index_1, batch_index_2 = batch_id * self.batch_size, (batch_id + 1) * self.batch_size
            x_batch = x_adv[batch_index_1:batch_index_2]
            y_batch = y[batch_index_1:batch_index_2]

            (clip_min_per_pixel, clip_max_per_pixel) = self.classifier.clip_values
            clip_min = np.clip(x_batch - self.eps, clip_min_per_pixel, clip_max_per_pixel)
            clip_max = np.clip(x_batch + self.eps, clip_min_per_pixel, clip_max_per_pixel)

            # The optimization is performed in tanh space to keep the
            # adversarial images bounded from clip_min and clip_max.
            x_batch_tanh = self._original_to_tanh(x_batch, clip_min, clip_max)

            # Initialize perturbation in tanh space:
            x_adv_batch = x_batch.copy()
            x_adv_batch_tanh = x_batch_tanh.copy()

            # Initialize optimization:
            z, loss = self._loss(x_adv_batch, y_batch)
            attack_success = (loss <= 0)
            lr = self.learning_rate * np.ones(x_batch.shape[0])

            for it in range(self.max_iter):
                logger.debug('Iteration step %i out of %i', it, self.max_iter)
                logger.debug('Average Loss: %f', np.mean(loss))

                logger.debug('Successful attack samples: %i out of %i', int(np.sum(attack_success)), x_batch.shape[0])

                # only continue optimization for those samples where attack hasn't succeeded yet:
                active = ~attack_success
                if np.sum(active) == 0:
                    break

                # compute gradient:
                logger.debug('Compute loss gradient')
                perturbation_tanh = -self._loss_gradient(z[active], y_batch[active], x_adv_batch[active],
                                                         x_adv_batch_tanh[active], clip_min[active], clip_max[active])

                # perform line search to optimize perturbation
                # first, halve the learning rate until perturbation actually decreases the loss:
                prev_loss = loss.copy()
                best_loss = loss.copy()
                best_lr = np.zeros(x_batch.shape[0])
                halving = np.zeros(x_batch.shape[0])

                for h in range(self.max_halving):
                    logger.debug('Perform halving iteration %i out of %i', h, self.max_halving)
                    do_halving = (loss[active] >= prev_loss[active])
                    logger.debug('Halving to be performed on %i samples', int(np.sum(do_halving)))
                    if np.sum(do_halving) == 0:
                        break
                    active_and_do_halving = active.copy()
                    active_and_do_halving[active] = do_halving

                    lr_mult = lr[active_and_do_halving]
                    for _ in range(len(x.shape)-1):
                        lr_mult = lr_mult[:, np.newaxis]

                    new_x_adv_batch_tanh = x_adv_batch_tanh[active_and_do_halving] + \
<<<<<<< HEAD
                                           lr_mult * perturbation_tanh[do_halving]
=======
                        lr_mult * perturbation_tanh[do_halving]
>>>>>>> d00d57ab
                    new_x_adv_batch = self._tanh_to_original(new_x_adv_batch_tanh,
                                                             clip_min[active_and_do_halving],
                                                             clip_max[active_and_do_halving])
                    _, loss[active_and_do_halving] = self._loss(new_x_adv_batch, y_batch[active_and_do_halving])
                    logger.debug('New Average Loss: %f', np.mean(loss))
                    logger.debug('Loss: %s', str(loss))
                    logger.debug('Prev_loss: %s', str(prev_loss))
                    logger.debug('Best_loss: %s', str(best_loss))

                    best_lr[loss < best_loss] = lr[loss < best_loss]
                    best_loss[loss < best_loss] = loss[loss < best_loss]
                    lr[active_and_do_halving] /= 2
                    halving[active_and_do_halving] += 1
                lr[active] *= 2

                # if no halving was actually required, double the learning rate as long as this
                # decreases the loss:
                for d in range(self.max_doubling):
                    logger.debug('Perform doubling iteration %i out of %i', d, self.max_doubling)
                    do_doubling = (halving[active] == 1) & (loss[active] <= best_loss[active])
                    logger.debug('Doubling to be performed on %i samples', int(np.sum(do_doubling)))
                    if np.sum(do_doubling) == 0:
                        break
                    active_and_do_doubling = active.copy()
                    active_and_do_doubling[active] = do_doubling
                    lr[active_and_do_doubling] *= 2

                    lr_mult = lr[active_and_do_doubling]
                    for _ in range(len(x.shape)-1):
                        lr_mult = lr_mult[:, np.newaxis]

                    new_x_adv_batch_tanh = x_adv_batch_tanh[active_and_do_doubling] + \
<<<<<<< HEAD
                                           lr_mult * perturbation_tanh[do_doubling]
=======
                        lr_mult * perturbation_tanh[do_doubling]
>>>>>>> d00d57ab
                    new_x_adv_batch = self._tanh_to_original(new_x_adv_batch_tanh,
                                                             clip_min[active_and_do_doubling],
                                                             clip_max[active_and_do_doubling])
                    _, loss[active_and_do_doubling] = self._loss(new_x_adv_batch,
                                                                 y_batch[active_and_do_doubling])
                    logger.debug('New Average Loss: %f', np.mean(loss))
                    best_lr[loss < best_loss] = lr[loss < best_loss]
                    best_loss[loss < best_loss] = loss[loss < best_loss]

                lr[halving == 1] /= 2

                update_adv = (best_lr[active] > 0)
                logger.debug('Number of adversarial samples to be finally updated: %i', int(np.sum(update_adv)))

                if np.sum(update_adv) > 0:
                    active_and_update_adv = active.copy()
                    active_and_update_adv[active] = update_adv
                    best_lr_mult = best_lr[active_and_update_adv]
                    for _ in range(len(x.shape)-1):
                        best_lr_mult = best_lr_mult[:, np.newaxis]

                    x_adv_batch_tanh[active_and_update_adv] = x_adv_batch_tanh[active_and_update_adv] + \
                        best_lr_mult * perturbation_tanh[update_adv]
                    x_adv_batch[active_and_update_adv] = self._tanh_to_original(x_adv_batch_tanh[active_and_update_adv],
                                                                                clip_min[active_and_update_adv],
                                                                                clip_max[active_and_update_adv])
                    z[active_and_update_adv], loss[active_and_update_adv] = self._loss(
                        x_adv_batch[active_and_update_adv], y_batch[active_and_update_adv])
                    attack_success = (loss <= 0)

            # Update depending on attack success:
            x_adv_batch[~attack_success] = x_batch[~attack_success]
            x_adv[batch_index_1:batch_index_2] = x_adv_batch

<<<<<<< HEAD
        adv_preds = np.argmax(self.classifier.predict(x_adv), axis=1)
        if self.targeted:
            rate = np.sum(adv_preds == np.argmax(y, axis=1)) / x_adv.shape[0]
        else:
            preds = np.argmax(self.classifier.predict(x), axis=1)
=======
        adv_preds = np.argmax(self._predict(x_adv), axis=1)
        if self.targeted:
            rate = np.sum(adv_preds == np.argmax(y, axis=1)) / x_adv.shape[0]
        else:
            preds = np.argmax(self._predict(x), axis=1)
>>>>>>> d00d57ab
            rate = np.sum(adv_preds != preds) / x_adv.shape[0]
        logger.info('Success rate of C&W attack: %.2f%%', 100 * rate)

        return x_adv

    def set_params(self, **kwargs):
        """Take in a dictionary of parameters and applies attack-specific checks before saving them as attributes.

        :param confidence: Confidence of adversarial examples: a higher value produces examples that are farther away,
               from the original input, but classified with higher confidence as the target class.
        :type confidence: `float`
        :param targeted: Should the attack target one specific class
        :type targeted: `bool`
        :param learning_rate: The learning rate for the attack algorithm. Smaller values produce better results but are
               slower to converge.
        :type learning_rate: `float`
        :param max_iter: The maximum number of iterations.
        :type max_iter: `int`
        :param max_halving: Maximum number of halving steps in the line search optimization.
        :type max_halving: `int`
        :param max_doubling: Maximum number of doubling steps in the line search optimization.
        :type max_doubling: `int`
        :param eps: An upper bound for the L_0 norm of the adversarial perturbation.
        :type eps: `float`
        :param batch_size: Internal size of batches on which adversarial samples are generated.
        :type batch_size: `int`
        """
        # Save attack-specific parameters
        super(CarliniLInfMethod, self).set_params(**kwargs)

        if self.eps <= 0:
            raise ValueError("The eps parameter must be strictly positive.")

        if not isinstance(self.max_iter, (int, np.int)) or self.max_iter < 0:
            raise ValueError("The number of iterations must be a non-negative integer.")

        if not isinstance(self.max_halving, (int, np.int)) or self.max_halving < 1:
            raise ValueError("The number of halving steps must be an integer greater than zero.")

        if not isinstance(self.max_doubling, (int, np.int)) or self.max_doubling < 1:
            raise ValueError("The number of doubling steps must be an integer greater than zero.")

        if not isinstance(self.batch_size, (int, np.int)) or self.batch_size < 1:
            raise ValueError("The batch size must be an integer greater than zero.")

        return True<|MERGE_RESOLUTION|>--- conflicted
+++ resolved
@@ -40,11 +40,7 @@
                                             'batch_size']
 
     def __init__(self, classifier, confidence=0.0, targeted=True, learning_rate=0.01, binary_search_steps=10,
-<<<<<<< HEAD
-                 max_iter=10, initial_const=0.01, max_halving=5, max_doubling=5, batch_size=128):
-=======
                  max_iter=10, initial_const=0.01, max_halving=5, max_doubling=5, batch_size=128, expectation=None):
->>>>>>> d00d57ab
         """
         Create a Carlini L_2 attack instance.
 
@@ -72,12 +68,9 @@
         :type max_doubling: `int`
         :param batch_size: Internal size of batches on which adversarial samples are generated.
         :type batch_size: `int`
-<<<<<<< HEAD
-=======
         :param expectation: An expectation over transformations to be applied when computing
                             classifier gradients and predictions.
         :type expectation: :class:`ExpectationOverTransformations`
->>>>>>> d00d57ab
         """
         super(CarliniL2Method, self).__init__(classifier)
 
@@ -89,12 +82,8 @@
                   'initial_const': initial_const,
                   'max_halving': max_halving,
                   'max_doubling': max_doubling,
-<<<<<<< HEAD
-                  'batch_size': batch_size
-=======
                   'batch_size': batch_size,
                   'expectation': expectation
->>>>>>> d00d57ab
                   }
         assert self.set_params(**kwargs)
 
@@ -120,11 +109,7 @@
         :rtype: `(float, float, float)`
         """
         l2dist = np.sum(np.square(x - x_adv).reshape(x.shape[0], -1), axis=1)
-<<<<<<< HEAD
-        z = self.classifier.predict(np.array(x_adv, dtype=NUMPY_DTYPE), logits=True)
-=======
         z = self._predict(np.array(x_adv, dtype=NUMPY_DTYPE), logits=True)
->>>>>>> d00d57ab
         z_target = np.sum(z * target, axis=1)
         z_other = np.max(z * (1 - target) + (np.min(z, axis=1) - 1)[:, np.newaxis] * target, axis=1)
 
@@ -173,13 +158,8 @@
             i_add = np.argmax(target, axis=1)
             i_sub = np.argmax(z * (1 - target) + (np.min(z, axis=1) - 1)[:, np.newaxis] * target, axis=1)
 
-<<<<<<< HEAD
-        loss_gradient = self.classifier.class_gradient(x_adv, label=i_add, logits=True)
-        loss_gradient -= self.classifier.class_gradient(x_adv, label=i_sub, logits=True)
-=======
         loss_gradient = self._class_gradient(x_adv, label=i_add, logits=True)
         loss_gradient -= self._class_gradient(x_adv, label=i_sub, logits=True)
->>>>>>> d00d57ab
         loss_gradient = loss_gradient.reshape(x.shape)
 
         c_mult = c
@@ -264,14 +244,6 @@
         for batch_id in range(nb_batches):
             logger.debug('Processing batch %i out of %i', batch_id, nb_batches)
 
-<<<<<<< HEAD
-        # Compute perturbation with implicit batching
-        nb_batches = int(np.ceil(x_adv.shape[0] / float(self.batch_size)))
-        for batch_id in range(nb_batches):
-            logger.debug('Processing batch %i out of %i', batch_id, nb_batches)
-
-=======
->>>>>>> d00d57ab
             batch_index_1, batch_index_2 = batch_id * self.batch_size, (batch_id + 1) * self.batch_size
             x_batch = x_adv[batch_index_1:batch_index_2]
             y_batch = y[batch_index_1:batch_index_2]
@@ -353,11 +325,7 @@
                             lr_mult = lr_mult[:, np.newaxis]
 
                         new_x_adv_batch_tanh = x_adv_batch_tanh[active_and_do_halving] + \
-<<<<<<< HEAD
-                                               lr_mult * perturbation_tanh[do_halving]
-=======
                             lr_mult * perturbation_tanh[do_halving]
->>>>>>> d00d57ab
                         new_x_adv_batch = self._tanh_to_original(new_x_adv_batch_tanh, clip_min, clip_max)
                         _, l2dist[active_and_do_halving], loss[active_and_do_halving] = self._loss(
                             x_batch[active_and_do_halving], new_x_adv_batch, y_batch[active_and_do_halving],
@@ -390,11 +358,7 @@
                             lr_mult = lr_mult[:, np.newaxis]
 
                         new_x_adv_batch_tanh = x_adv_batch_tanh[active_and_do_doubling] + \
-<<<<<<< HEAD
-                                               lr_mult * perturbation_tanh[do_doubling]
-=======
                             lr_mult * perturbation_tanh[do_doubling]
->>>>>>> d00d57ab
                         new_x_adv_batch = self._tanh_to_original(new_x_adv_batch_tanh, clip_min, clip_max)
                         _, l2dist[active_and_do_doubling], loss[active_and_do_doubling] = self._loss(
                             x_batch[active_and_do_doubling], new_x_adv_batch, y_batch[active_and_do_doubling],
@@ -420,20 +384,10 @@
                         x_adv_batch_tanh[active_and_update_adv] = x_adv_batch_tanh[active_and_update_adv] + \
                             best_lr_mult * perturbation_tanh[update_adv]
                         x_adv_batch[active_and_update_adv] = \
-<<<<<<< HEAD
-                                                        self._tanh_to_original(x_adv_batch_tanh[active_and_update_adv],
-                                                                               clip_min, clip_max)
-                        z[active_and_update_adv], l2dist[active_and_update_adv], loss[active_and_update_adv] = \
-                                                                        self._loss(x_batch[active_and_update_adv],
-                                                                                   x_adv_batch[active_and_update_adv],
-                                                                                   y_batch[active_and_update_adv],
-                                                                                   c[active_and_update_adv])
-=======
                             self._tanh_to_original(x_adv_batch_tanh[active_and_update_adv], clip_min, clip_max)
                         z[active_and_update_adv], l2dist[active_and_update_adv], loss[active_and_update_adv] = \
                             self._loss(x_batch[active_and_update_adv], x_adv_batch[active_and_update_adv],
                                        y_batch[active_and_update_adv], c[active_and_update_adv])
->>>>>>> d00d57ab
                         attack_success = (loss - l2dist <= 0)
                         overall_attack_success = overall_attack_success | attack_success
 
@@ -444,22 +398,9 @@
                 if np.sum(improved_adv) > 0:
                     best_l2dist[improved_adv] = l2dist[improved_adv]
                     best_x_adv_batch[improved_adv] = x_adv_batch[improved_adv]
-<<<<<<< HEAD
 
                 c_double[overall_attack_success] = False
                 c[overall_attack_success] = (c_lower_bound + c)[overall_attack_success] / 2
-
-                c_old = c
-                c[~overall_attack_success & c_double] *= 2
-                c[~overall_attack_success & ~c_double] += (c - c_lower_bound)[~overall_attack_success & ~c_double] / 2
-                c_lower_bound[~overall_attack_success] = c_old[~overall_attack_success]
-
-            x_adv[batch_index_1:batch_index_2] = best_x_adv_batch
-=======
-
-                c_double[overall_attack_success] = False
-                c[overall_attack_success] = (c_lower_bound + c)[overall_attack_success] / 2
->>>>>>> d00d57ab
 
                 c_old = c
                 c[~overall_attack_success & c_double] *= 2
@@ -534,11 +475,7 @@
                                             'max_halving', 'max_doubling', 'eps', 'batch_size']
 
     def __init__(self, classifier, confidence=0.0, targeted=True, learning_rate=0.01,
-<<<<<<< HEAD
-                 max_iter=10, max_halving=5, max_doubling=5, eps=0.3, batch_size=128):
-=======
                  max_iter=10, max_halving=5, max_doubling=5, eps=0.3, batch_size=128, expectation=None):
->>>>>>> d00d57ab
         """
         Create a Carlini L_Inf attack instance.
 
@@ -562,12 +499,9 @@
         :type eps: `float`
         :param batch_size: Internal size of batches on which adversarial samples are generated.
         :type batch_size: `int`
-<<<<<<< HEAD
-=======
         :param expectation: An expectation over transformations to be applied when computing
                             classifier gradients and predictions.
         :type expectation: :class:`ExpectationOverTransformations`
->>>>>>> d00d57ab
         """
         super(CarliniLInfMethod, self).__init__(classifier)
 
@@ -578,12 +512,8 @@
                   'max_halving': max_halving,
                   'max_doubling': max_doubling,
                   'eps': eps,
-<<<<<<< HEAD
-                  'batch_size': batch_size
-=======
                   'batch_size': batch_size,
                   'expectation': expectation
->>>>>>> d00d57ab
                   }
         assert self.set_params(**kwargs)
 
@@ -602,11 +532,7 @@
         :return: A tuple holding the current logits and overall loss.
         :rtype: `(float, float)`
         """
-<<<<<<< HEAD
-        z = self.classifier.predict(np.array(x_adv, dtype=NUMPY_DTYPE), logits=True)
-=======
         z = self._predict(np.array(x_adv, dtype=NUMPY_DTYPE), logits=True)
->>>>>>> d00d57ab
         z_target = np.sum(z * target, axis=1)
         z_other = np.max(z * (1 - target) + (np.min(z, axis=1) - 1)[:, np.newaxis] * target, axis=1)
 
@@ -645,13 +571,8 @@
             i_add = np.argmax(target, axis=1)
             i_sub = np.argmax(z * (1 - target) + (np.min(z, axis=1) - 1)[:, np.newaxis] * target, axis=1)
 
-<<<<<<< HEAD
-        loss_gradient = self.classifier.class_gradient(x_adv, label=i_add, logits=True)
-        loss_gradient -= self.classifier.class_gradient(x_adv, label=i_sub, logits=True)
-=======
         loss_gradient = self._class_gradient(x_adv, label=i_add, logits=True)
         loss_gradient -= self._class_gradient(x_adv, label=i_sub, logits=True)
->>>>>>> d00d57ab
         loss_gradient = loss_gradient.reshape(x_adv.shape)
 
         loss_gradient *= (clip_max - clip_min)
@@ -718,11 +639,7 @@
 
         # No labels provided, use model prediction as correct class
         if y is None:
-<<<<<<< HEAD
-            y = get_labels_np_array(self.classifier.predict(x, logits=False))
-=======
             y = get_labels_np_array(self._predict(x, logits=False))
->>>>>>> d00d57ab
 
         # Compute perturbation with implicit batching
         nb_batches = int(np.ceil(x_adv.shape[0] / float(self.batch_size)))
@@ -787,11 +704,7 @@
                         lr_mult = lr_mult[:, np.newaxis]
 
                     new_x_adv_batch_tanh = x_adv_batch_tanh[active_and_do_halving] + \
-<<<<<<< HEAD
-                                           lr_mult * perturbation_tanh[do_halving]
-=======
                         lr_mult * perturbation_tanh[do_halving]
->>>>>>> d00d57ab
                     new_x_adv_batch = self._tanh_to_original(new_x_adv_batch_tanh,
                                                              clip_min[active_and_do_halving],
                                                              clip_max[active_and_do_halving])
@@ -824,11 +737,7 @@
                         lr_mult = lr_mult[:, np.newaxis]
 
                     new_x_adv_batch_tanh = x_adv_batch_tanh[active_and_do_doubling] + \
-<<<<<<< HEAD
-                                           lr_mult * perturbation_tanh[do_doubling]
-=======
                         lr_mult * perturbation_tanh[do_doubling]
->>>>>>> d00d57ab
                     new_x_adv_batch = self._tanh_to_original(new_x_adv_batch_tanh,
                                                              clip_min[active_and_do_doubling],
                                                              clip_max[active_and_do_doubling])
@@ -863,19 +772,11 @@
             x_adv_batch[~attack_success] = x_batch[~attack_success]
             x_adv[batch_index_1:batch_index_2] = x_adv_batch
 
-<<<<<<< HEAD
-        adv_preds = np.argmax(self.classifier.predict(x_adv), axis=1)
-        if self.targeted:
-            rate = np.sum(adv_preds == np.argmax(y, axis=1)) / x_adv.shape[0]
-        else:
-            preds = np.argmax(self.classifier.predict(x), axis=1)
-=======
         adv_preds = np.argmax(self._predict(x_adv), axis=1)
         if self.targeted:
             rate = np.sum(adv_preds == np.argmax(y, axis=1)) / x_adv.shape[0]
         else:
             preds = np.argmax(self._predict(x), axis=1)
->>>>>>> d00d57ab
             rate = np.sum(adv_preds != preds) / x_adv.shape[0]
         logger.info('Success rate of C&W attack: %.2f%%', 100 * rate)
 
