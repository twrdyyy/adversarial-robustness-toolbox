# MIT License
#
# Copyright (C) The Adversarial Robustness Toolbox (ART) Authors 2018
#
# Permission is hereby granted, free of charge, to any person obtaining a copy of this software and associated
# documentation files (the "Software"), to deal in the Software without restriction, including without limitation the
# rights to use, copy, modify, merge, publish, distribute, sublicense, and/or sell copies of the Software, and to permit
# persons to whom the Software is furnished to do so, subject to the following conditions:
#
# The above copyright notice and this permission notice shall be included in all copies or substantial portions of the
# Software.
#
# THE SOFTWARE IS PROVIDED "AS IS", WITHOUT WARRANTY OF ANY KIND, EXPRESS OR IMPLIED, INCLUDING BUT NOT LIMITED TO THE
# WARRANTIES OF MERCHANTABILITY, FITNESS FOR A PARTICULAR PURPOSE AND NONINFRINGEMENT. IN NO EVENT SHALL THE
# AUTHORS OR COPYRIGHT HOLDERS BE LIABLE FOR ANY CLAIM, DAMAGES OR OTHER LIABILITY, WHETHER IN AN ACTION OF CONTRACT,
# TORT OR OTHERWISE, ARISING FROM, OUT OF OR IN CONNECTION WITH THE SOFTWARE OR THE USE OR OTHER DEALINGS IN THE
# SOFTWARE.
"""
This module implements the Expectation Over Transformation applied to classifier predictions and gradients.

| Paper link: https://arxiv.org/abs/1707.07397
"""
from __future__ import absolute_import, division, print_function, unicode_literals

import logging
from typing import List, Optional, Union

import numpy as np

from art.wrappers.wrapper import ClassifierWrapper
<<<<<<< HEAD
from art.classifiers.classifier import ClassifierGradientsType
=======
from art.estimators.estimator import BaseEstimator, NeuralNetworkMixin, LossGradientsMixin
from art.estimators.classification.classifier import ClassifierMixin, ClassGradientsMixin
>>>>>>> 85479f7c

logger = logging.getLogger(__name__)


<<<<<<< HEAD
class ExpectationOverTransformations(ClassifierWrapper, ClassifierGradientsType):
=======
class ExpectationOverTransformations(
    ClassifierWrapper, ClassGradientsMixin, ClassifierMixin, LossGradientsMixin, NeuralNetworkMixin, BaseEstimator
):
>>>>>>> 85479f7c
    """
    Implementation of Expectation Over Transformations applied to classifier predictions and gradients, as introduced
    in Athalye et al. (2017).

    | Paper link: https://arxiv.org/abs/1707.07397
    """

    def __init__(
        self, classifier: ClassifierGradientsType, sample_size: int, transformation
    ) -> None:
        """
        Create an expectation over transformations wrapper.

        :param classifier: The Classifier we want to wrap the functionality for the purpose of an attack.
        :param sample_size: Number of transformations to sample.
        :param transformation: An iterator over transformations.
        :type transformation: :class:`.Classifier`
        """
        super(ExpectationOverTransformations, self).__init__(classifier)
        self.sample_size = sample_size
        self.transformation = transformation
        self._predict = self.classifier.predict

    def predict(self, x: np.ndarray, batch_size: int = 128, **kwargs) -> np.ndarray:
        """
        Perform prediction of the given classifier for a batch of inputs, taking an expectation over transformations.

        :param x: Test set.
        :param batch_size: Size of batches.
        :return: Array of predictions of shape `(nb_inputs, nb_classes)`.
        """
        logger.info("Applying expectation over transformations.")
        prediction = self._predict(
            next(self.transformation())(x), **{"batch_size": batch_size}
        )
        for _ in range(self.sample_size - 1):
            prediction += self._predict(
                next(self.transformation())(x), **{"batch_size": batch_size}
            )
        return prediction / self.sample_size

    def fit(
        self,
        x: np.ndarray,
        y: np.ndarray,
        batch_size: int = 128,
        nb_epochs: int = 20,
        **kwargs
    ) -> None:
        """
        Fit the classifier using the training data `(x, y)`.

        :param x: Features in array of shape (nb_samples, nb_features) or (nb_samples, nb_pixels_1, nb_pixels_2,
                  nb_channels) or (nb_samples, nb_channels, nb_pixels_1, nb_pixels_2).
        :param y: Target values (class labels in classification) in array of shape (nb_samples, nb_classes) in
                  one-hot encoding format.
        :param batch_size: Size of batches.
        :param nb_epochs: Number of epochs to use for training.
        :param kwargs: Dictionary of framework-specific arguments.
        """
        raise NotImplementedError

    def loss_gradient(self, x: np.ndarray, y: np.ndarray, **kwargs) -> np.ndarray:
        """
        Compute the gradient of the given classifier's loss function w.r.t. `x`, taking an expectation
        over transformations.

        :param x: Sample input with shape as expected by the model.
        :param y: Correct labels, one-hot encoded.
        :return: Array of gradients of the same shape as `x`.
        """
        logger.info("Applying expectation over transformations.")
        loss_gradient = self.classifier.loss_gradient(next(self.transformation())(x), y)
        for _ in range(self.sample_size - 1):
            loss_gradient += self.classifier.loss_gradient(
                next(self.transformation())(x), y
            )
        return loss_gradient / self.sample_size

    def class_gradient(
        self, x: np.ndarray, label: Union[int, List[int], None] = None, **kwargs
    ) -> np.ndarray:
        """
        Compute per-class derivatives of the given classifier w.r.t. `x`, taking an expectation over transformations.

        :param x: Sample input with shape as expected by the model.
        :param label: Index of a specific per-class derivative. If an integer is provided, the gradient of that class
                      output is computed for all samples. If multiple values as provided, the first dimension should
                      match the batch size of `x`, and each value will be used as target for its corresponding sample in
                      `x`. If `None`, then gradients for all classes will be computed for each sample.
        :return: Array of gradients of input features w.r.t. each class in the form
                 `(batch_size, nb_classes, input_shape)` when computing for all classes, otherwise shape becomes
                 `(batch_size, 1, input_shape)` when `label` parameter is specified.
        """
        logger.info("Apply Expectation over Transformations.")
        class_gradient = self.classifier.class_gradient(
            next(self.transformation())(x), label
        )

        for _ in range(self.sample_size - 1):
            class_gradient += self.classifier.class_gradient(
                next(self.transformation())(x), label
            )

        return class_gradient / self.sample_size

    @property
    def layer_names(self) -> List[str]:
        """
        Return the hidden layers in the model, if applicable.

        :return: The hidden layers in the model, input and output layers excluded.
        :rtype: `list`

        .. warning:: `layer_names` tries to infer the internal structure of the model.
                     This feature comes with no guarantees on the correctness of the result.
                     The intended order of the layers tries to match their order in the model, but this is not
                     guaranteed either.
        """
        raise NotImplementedError

    def get_activations(
        self, x: np.ndarray, layer: Union[int, str], batch_size: int
    ) -> np.ndarray:
        """
        Return the output of the specified layer for input `x`. `layer` is specified by layer index (between 0 and
        `nb_layers - 1`) or by name. The number of layers can be determined by counting the results returned by
        calling `layer_names`.

        :param x: Input for computing the activations.
        :param layer: Layer for computing the activations.
        :param batch_size: Size of batches.
        :return: The output of `layer`, where the first dimension is the batch size corresponding to `x`.
        """
        raise NotImplementedError

    def set_learning_phase(self, train: bool) -> None:
        """
        Set the learning phase for the backend framework.

        :param train: `True` if the learning phase is training, `False` if learning phase is not training.
        """
        raise NotImplementedError

    def nb_classes(self) -> int:
        """
        Return the number of output classes.

        :return: Number of classes in the data.
        """
        return self._nb_classes

    def save(self, filename: str, path: Optional[str] = None) -> None:
        """
        Save a model to file specific to the backend framework.

        :param filename: Name of the file where to save the model.
        :param path: Path of the directory where to save the model. If no path is specified, the model will be stored in
                     the default data location of ART at `ART_DATA_PATH`.
        """
        raise NotImplementedError<|MERGE_RESOLUTION|>--- conflicted
+++ resolved
@@ -27,24 +27,13 @@
 
 import numpy as np
 
+from art.estimators.classification.classifier import ClassifierGradients
 from art.wrappers.wrapper import ClassifierWrapper
-<<<<<<< HEAD
-from art.classifiers.classifier import ClassifierGradientsType
-=======
-from art.estimators.estimator import BaseEstimator, NeuralNetworkMixin, LossGradientsMixin
-from art.estimators.classification.classifier import ClassifierMixin, ClassGradientsMixin
->>>>>>> 85479f7c
 
 logger = logging.getLogger(__name__)
 
 
-<<<<<<< HEAD
-class ExpectationOverTransformations(ClassifierWrapper, ClassifierGradientsType):
-=======
-class ExpectationOverTransformations(
-    ClassifierWrapper, ClassGradientsMixin, ClassifierMixin, LossGradientsMixin, NeuralNetworkMixin, BaseEstimator
-):
->>>>>>> 85479f7c
+class ExpectationOverTransformations(ClassifierWrapper, ClassifierGradients):
     """
     Implementation of Expectation Over Transformations applied to classifier predictions and gradients, as introduced
     in Athalye et al. (2017).
@@ -53,7 +42,7 @@
     """
 
     def __init__(
-        self, classifier: ClassifierGradientsType, sample_size: int, transformation
+        self, classifier: ClassifierGradients, sample_size: int, transformation
     ) -> None:
         """
         Create an expectation over transformations wrapper.
