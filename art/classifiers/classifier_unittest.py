from __future__ import absolute_import, division, print_function, unicode_literals

import logging
import unittest

<<<<<<< HEAD
from art.classifiers.classifier import ImageClassifier
=======
import numpy as np

from art.classifiers import Classifier
>>>>>>> 58f0e3c5

logger = logging.getLogger('testLogger')


class ClassifierInstance(ImageClassifier):
    def __init__(self, clip_values, channel_index=1):
        super(ClassifierInstance, self).__init__(clip_values=clip_values, channel_index=channel_index)

    def class_gradient(self, x, label=None, logits=False):
        pass

    def fit(self, x, y, batch_size=128, nb_epochs=20):
        pass

    def get_activations(self, x, layer):
        pass

    def loss_gradient(self, x, y):
        pass

    def predict(self, x, logits=False, batch_size=128):
        pass


class TestClassifier(unittest.TestCase):
    def test_processing(self):
        classifier = ClassifierInstance((0, 1))

        x = np.random.rand(100, 200)
        new_x = classifier._apply_processing(x)
        self.assertTrue(np.sum(x - new_x) == 0)<|MERGE_RESOLUTION|>--- conflicted
+++ resolved
@@ -3,13 +3,9 @@
 import logging
 import unittest
 
-<<<<<<< HEAD
-from art.classifiers.classifier import ImageClassifier
-=======
 import numpy as np
 
-from art.classifiers import Classifier
->>>>>>> 58f0e3c5
+from art.classifiers import ImageClassifier
 
 logger = logging.getLogger('testLogger')
 
