name: CI General
on:
  # Run on manual trigger
  workflow_dispatch:

  # Run on pull requests
  pull_request:
    paths-ignore:
      - '*.md'

  # Run when pushing to main or dev branches
  push:
    branches:
      - main
      - dev*

  # Run scheduled CI flow daily
  schedule:
    - cron: '0 8 * * 0'

jobs:
  test:
    runs-on: ubuntu-20.04
    strategy:
      fail-fast: false
      matrix:
        include:
          - name: TensorFlow 1.15.5 (Keras 2.2.5 Python 3.7)
            framework: tensorflow
            python: 3.7
            tensorflow: 1.15.5
            tf_version: v1
            keras: 2.2.5
          - name: TensorFlow 2.3.2 (Keras 2.4.3 Python 3.7)
            framework: tensorflow
            python: 3.7
            tensorflow: 2.3.2
            tf_version: v2
            keras: 2.4.3
          - name: TensorFlow 2.4.1v1 (Keras 2.4.3 Python 3.8)
            framework: tensorflow2v1
            python: 3.8
            tensorflow: 2.4.1
            tf_version: v2
            keras: 2.4.3
          - name: TensorFlow 2.4.1 (Keras 2.4.3 Python 3.8)
            framework: tensorflow
            python: 3.8
            tensorflow: 2.4.1
            tf_version: v2
            keras: 2.4.3
          - name: Keras 2.3.1 (TensorFlow 2.2.1 Python 3.7)
            framework: keras
            python: 3.7
            tensorflow: 2.2.1
            keras: 2.3.1
          - name: TensorFlow-Keras 2.3.2 (Keras 2.4.3 Python 3.7)
            framework: kerastf
            python: 3.7
            tensorflow: 2.3.2
            keras: 2.4.3
          - name: PyTorch (Python 3.7)
            framework: pytorch
            python: 3.7
            torch: 1.8.1+cpu
            torchvision: 0.9.1+cpu
            torchaudio: 0.8.1
          - name: scikit-learn 0.22.2 (Python 3.7)
            framework: scikitlearn
            scikit-learn: 0.22.2
            python: 3.7
          - name: scikit-learn 0.23.2 (Python 3.8)
            framework: scikitlearn
            scikit-learn: 0.23.2
            python: 3.8
          - name: scikit-learn 0.24.2 (Python 3.8)
            framework: scikitlearn
            scikit-learn: 0.24.2
            python: 3.8

    name: ${{ matrix.name }}
    steps:
      - name: Checkout Repo
        uses: actions/checkout@v2.3.4
      - name: Setup Python
        uses: actions/setup-python@v2.2.2
        with:
          python-version: ${{ matrix.python }}
      - name: Install Dependencies
        run: |
          sudo apt-get update
          sudo apt-get -y -q install ffmpeg libavcodec-extra
          python -m pip install --upgrade pip setuptools wheel
          pip install tensorflow==2.4.1
          pip install keras==2.4.3
          pip3 install -q -r requirements.txt
          pip list
      - name: Pre-install legacy
        if: ${{ matrix.framework == 'legacy' }}
        run: |
          pip install tensorflow==${{ matrix.tensorflow }}
          pip install keras==${{ matrix.keras }}
          pip install scikit-learn==${{ matrix.scikit-learn }}
          pip install torch==${{ matrix.torch }} -f https://download.pytorch.org/whl/torch_stable.html
          pip install torchvision==${{ matrix.torchvision }} -f https://download.pytorch.org/whl/torch_stable.html
          pip install torchaudio==${{ matrix.torchaudio }} -f https://download.pytorch.org/whl/torch_stable.html
          pip list
      - name: Pre-install tensorflow
        if: ${{ matrix.framework == 'tensorflow' || matrix.framework == 'keras' || matrix.framework == 'kerastf' || matrix.framework == 'tensorflow2v1' }}
        run: |
          pip install tensorflow==${{ matrix.tensorflow }}
          pip install keras==${{ matrix.keras }}
          pip list
      - name: Pre-install scikit-learn
        if: ${{ matrix.framework == 'scikitlearn' }}
        run: |
          pip install scikit-learn==${{ matrix.scikit-learn }}
          pip list
      - name: Pre-install torch
        if: ${{ matrix.framework == 'pytorch' }}
        run: |
          pip install torch==${{ matrix.torch }} -f https://download.pytorch.org/whl/torch_stable.html
          pip install torchvision==${{ matrix.torchvision }} -f https://download.pytorch.org/whl/torch_stable.html
          pip install torchaudio==${{ matrix.torchaudio }} -f https://download.pytorch.org/whl/torch_stable.html
      - name: Pre-install Lingvo ASR
        if: ${{ matrix.tensorflow == '2.1.0' }}
        run: |
          pip install tensorflow==${{ matrix.tensorflow }}
          pip install lingvo==${{ matrix.lingvo }}
          pip install tensorflow-addons==0.9.1
          pip install model-pruning-google-research==0.0.3
          pip list
      - name: Run Tests
        run: ./run_tests.sh ${{ matrix.framework }}
      - name: Upload coverage to Codecov
<<<<<<< HEAD
        uses: codecov/codecov-action@v1
=======
        uses: codecov/codecov-action@v1.5.0
  style:
    name: Style Check
    runs-on: ubuntu-latest
    steps:
      - name: Checkout Repo
        uses: actions/checkout@v2.3.4
      - name: Setup Python
        uses: actions/setup-python@v2.2.2
        with:
          python-version: 3.7
      - name: Pre-install
        run: |
          sudo apt-get update
          sudo apt-get -y -q install ffmpeg libavcodec-extra
          pip install tensorflow==2.4.1
          pip install keras==2.4.3
      - name: Install Dependencies
        run: |
          python -m pip install --upgrade pip setuptools wheel
          pip install -q pylint==2.7.4 pycodestyle==2.7.0
          pip install -q -r requirements.txt
          pip list
      - name: pycodestyle
        run: pycodestyle --ignore=C0330,C0415,E203,E231,W503 --max-line-length=120 art
      - name: pylint
        if: ${{ always() }}
        run: pylint --disable=C0330,C0415,E203,E1136,E0401,E1102 -rn art
      - name: mypy
        if: ${{ always() }}
        run: mypy art
      - name: pytest-flake8
        if: ${{ always() }}
        run: pytest --flake8 -v -m flake8
>>>>>>> bcdce12a
<|MERGE_RESOLUTION|>--- conflicted
+++ resolved
@@ -133,41 +133,4 @@
       - name: Run Tests
         run: ./run_tests.sh ${{ matrix.framework }}
       - name: Upload coverage to Codecov
-<<<<<<< HEAD
-        uses: codecov/codecov-action@v1
-=======
-        uses: codecov/codecov-action@v1.5.0
-  style:
-    name: Style Check
-    runs-on: ubuntu-latest
-    steps:
-      - name: Checkout Repo
-        uses: actions/checkout@v2.3.4
-      - name: Setup Python
-        uses: actions/setup-python@v2.2.2
-        with:
-          python-version: 3.7
-      - name: Pre-install
-        run: |
-          sudo apt-get update
-          sudo apt-get -y -q install ffmpeg libavcodec-extra
-          pip install tensorflow==2.4.1
-          pip install keras==2.4.3
-      - name: Install Dependencies
-        run: |
-          python -m pip install --upgrade pip setuptools wheel
-          pip install -q pylint==2.7.4 pycodestyle==2.7.0
-          pip install -q -r requirements.txt
-          pip list
-      - name: pycodestyle
-        run: pycodestyle --ignore=C0330,C0415,E203,E231,W503 --max-line-length=120 art
-      - name: pylint
-        if: ${{ always() }}
-        run: pylint --disable=C0330,C0415,E203,E1136,E0401,E1102 -rn art
-      - name: mypy
-        if: ${{ always() }}
-        run: mypy art
-      - name: pytest-flake8
-        if: ${{ always() }}
-        run: pytest --flake8 -v -m flake8
->>>>>>> bcdce12a
+        uses: codecov/codecov-action@v1.5.0